--- conflicted
+++ resolved
@@ -1,22 +1,6 @@
 # radtrans
 
-<<<<<<< HEAD
-Programming project as part of the lecture 'Computational Methods for the
-Interaction of Light and Matter' held in conjunction by Prof. G. Kanschat and
-Prof. C. Dullemond at Heidelberg University.
-
-## Introduction
-
-The core aim is to provide a numerical approximation to the solution of the
-radiative transfer equation in one or two dimensions:
-
-% insert latex image
-
-
-## Dependencies
-=======
 # Dependencies
->>>>>>> fd5f8035
 
 # Structure
 
