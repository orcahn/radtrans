import sys
import configparser
import numpy as np
import matplotlib.pyplot as plt

import modelProblem
import discretization
import solver
import absorption


class RadiativeTransfer:
    """
    Main class of the project.
    Reads in parameter .ini file, specifies model, discretization method
    and solver parameters and discretizes and solves the radiative transfer
    problem for the given parameters. The numerical solution is then
    visualized.
    """

    def main(self, argv):

        # parse parameter file
        config = configparser.ConfigParser()
        config.read(argv[1:])

        dimension = int(config['MODEL']['dimension'])
        temperature = float(config['MODEL']['temperature'])
        frequency = float(config['MODEL']['frequency'])
        albedo = float(config['MODEL']['albedo'])
        emissivity = float(config['MODEL']['emissivity'])
        domain = float(config['MODEL']['domain'])
        abs_type = config['MODEL']['absorptionType']

        scattering = str(config['MODEL']['scattering'])
        assert scattering in ['none', 'isotropic'], \
            'Scattering type ' + scattering + ' currently not supported.'

        absorption_coeff = absorption.Absorption(abs_type, domain)

        boundary_values = [
            float(
                e.strip()) for e in config.get(
                'MODEL',
                'boundaryValues').split(',')]

        quadrature_weights = [
            float(
                e.strip()) for e in config.get(
                'MODEL',
                'quadratureWeights').split(',')]

        self.method = str(config['DISCRETIZATION']['method'])
        self.flux = str(config['DISCRETIZATION']['flux'])
        self.n_cells = int(config['DISCRETIZATION']['n_cells'])
        self.n_ordinates = int(config['DISCRETIZATION']['n_ordinates'])

        solver_name = str(config['SOLVER']['solver'])
        initial_guess = str(config['SOLVER']['initialGuess'])

        preconditioner = str(config['SOLVER']['Preconditioner'])
        assert preconditioner in ['none', 'LambdaIteration'], \
            'Preconditioner ' + preconditioner + ' currently not supported.'

        self.outputType = str(config['OUTPUT']['type'])

        # define model problem and discretization
        model_problem = modelProblem.ModelProblem(
            dimension, temperature, frequency, albedo, emissivity, scattering,
            absorption_coeff.abs_fun, domain, boundary_values)

        assert(self.method == 'finiteVolume')

        if scattering == 'isotropic':

            self.disc = discretization.FiniteVolume1d(
<<<<<<< HEAD
                model_problem, self.n_cells, self.n_ordinates,
                quadrature_weights)
=======
                model_problem, self.n_cells, quadrature_weights, self.flux)
>>>>>>> b55e2a20

        else:

            self.disc = discretization.FiniteVolume1d(
<<<<<<< HEAD
                model_problem, self.n_cells, self.n_ordinates)
=======
                model_problem, self.n_cells, 0, self.flux)
>>>>>>> b55e2a20

        # define stiffness matrix, load vector, solver and preconditioner
        if preconditioner == 'LambdaIteration':
            preconditioner = solver.LambdaPreconditioner(self.disc)

        A, b = self.disc.stiff_mat, self.disc.load_vec

        self.dom = np.arange(
            0.5 * self.disc.mesh.h, self.n_cells * self.disc.mesh.h,
            self.disc.mesh.h)

        if initial_guess == "thermalEmission":

            x_in = np.full(self.disc.n_dof, model_problem.s_e)

        elif initial_guess == "noScattering":

            sol1 = model_problem.inflow_bc[0] * \
                np.exp(-self.dom) + model_problem.s_e * \
                (1 - np.exp(-self.dom))

            sol2 = model_problem.inflow_bc[1] * \
                np.exp(-self.dom[::-1]) + model_problem.s_e * \
                (1 - np.exp(-self.dom[::-1]))

            x_in = np.concatenate((sol1, sol2), axis=0)

        else:

            x_in = None

        linear_solver = solver.Solver(solver_name, preconditioner)

        self.x, self.iters, self.elapsed_time = linear_solver.solve(A, b, x_in)

    def output_results(self):

        if self.outputType == "firstOrdinate":

            if self.method == "finiteVolume":

                plt.step(self.dom, self.x[:self.n_cells])

            else:

                plt.plot(self.dom, self.x[:self.n_cells])

        elif self.outputType == "meanIntensity":

            if self.method == "finiteVolume":

                plt.step(self.dom, np.mean(
                    (self.x[self.n_cells:], self.x[:self.n_cells]), axis=0))

            else:

                plt.plot(self.dom, np.mean(
                    (self.x[self.n_cells:], self.x[:self.n_cells]), axis=0))

        plt.show()


if __name__ == "__main__":

    radtrans = RadiativeTransfer()
    radtrans.main(sys.argv)
    radtrans.output_results()<|MERGE_RESOLUTION|>--- conflicted
+++ resolved
@@ -74,21 +74,14 @@
         if scattering == 'isotropic':
 
             self.disc = discretization.FiniteVolume1d(
-<<<<<<< HEAD
+              generalizedInterface
                 model_problem, self.n_cells, self.n_ordinates,
                 quadrature_weights)
-=======
-                model_problem, self.n_cells, quadrature_weights, self.flux)
->>>>>>> b55e2a20
 
         else:
 
             self.disc = discretization.FiniteVolume1d(
-<<<<<<< HEAD
                 model_problem, self.n_cells, self.n_ordinates)
-=======
-                model_problem, self.n_cells, 0, self.flux)
->>>>>>> b55e2a20
 
         # define stiffness matrix, load vector, solver and preconditioner
         if preconditioner == 'LambdaIteration':
