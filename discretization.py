--- conflicted
+++ resolved
@@ -50,17 +50,11 @@
         do_weights : tuple of length 2
             Weights for the quadrature of the discrete ordinates
         """
-<<<<<<< HEAD
-
+        
         print('Discretization:\n' +
               '    - number of cells: ' + str(n_cells) + '\n' +
               '    - number of discrete ordinates: ' + str(n_ordinates) +
               '\n\n\n')
-=======
-        print('Discretization:\n' +
-              '    - number of cells: ' + str(n_cells) + '\n' +
-              '    - numerical flux function used: ' + numericalFlux + '\n\n\n')
->>>>>>> 61bd2747
 
         # --------------------------------------------------------------------
         #               DISCRETE ORDINATES AND SCATTERING
